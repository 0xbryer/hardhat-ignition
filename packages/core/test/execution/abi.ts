import { assert } from "chai";
import { Artifact } from "hardhat/types";

import { SolidityParameterType } from "../../src";
import {
  decodeArtifactCustomError,
  decodeArtifactFunctionCallResult,
  decodeError,
  encodeArtifactDeploymentData,
  encodeArtifactFunctionCall,
  validateArtifactFunctionName,
} from "../../src/internal/execution/abi";
import { linkLibraries } from "../../src/internal/execution/libraries";
import { EvmExecutionResultTypes } from "../../src/internal/execution/types/evm-execution";
import {
  callEncodingFixtures,
  deploymentFixturesArtifacts,
  staticCallResultFixtures,
  staticCallResultFixturesArtifacts,
} from "../helpers/execution-result-fixtures";

describe("abi", () => {
  // These tests validate that type conversions from the underlying abi library
  // (ethers v6 as of this writing) are working as expected, and that no type
  // of the library is used directly in the public API.
  describe("Type conversions", () => {
    // To decrease the amount of fixtures, these tests work like this:
    // We have functions that take and receive the same values.
    // Encoding the call and removing the selector would be equivalent to
    // an encoded result, which we decode and test.

    function getDecodedResults(
      artifact: Artifact,
      functionName: string,
      args: SolidityParameterType[]
    ) {
      const encoded = encodeArtifactFunctionCall(artifact, functionName, args);

      // If we remove the selector we should be able to decode the arguments
      // because the result has the same ABI
      const decodeResult = decodeArtifactFunctionCallResult(
        artifact,
        functionName,
        `0x${encoded.substring(10)}` // Remove the selector
      );

      assert(decodeResult.type === EvmExecutionResultTypes.SUCESSFUL_RESULT);
      return decodeResult.values;
    }

    it("Should decode number types as bigint", () => {
      const args = [1n, -1n, 2n, -2n, 3n, -3n, 4n, -4n];

      const decoded = getDecodedResults(
        callEncodingFixtures.ToTestEthersEncodingConversion,
        "numberTypes",
        args
      );

      assert.deepEqual(decoded, {
        positional: args,
        named: {},
      });
    });

    it("Should decode booleans as booleans", () => {
      const args = [true, false];

      const decoded = getDecodedResults(
        callEncodingFixtures.ToTestEthersEncodingConversion,
        "booleans",
        args
      );

      assert.deepEqual(decoded, {
        positional: args,
        named: { f: false },
      });
    });

    it("Should decode byte arrays (sized and dynamic) as strings", () => {
      const args = ["0x00112233445566778899", "0x100122"];

      const decoded = getDecodedResults(
        callEncodingFixtures.ToTestEthersEncodingConversion,
        "byteArrays",
        args
      );

      assert.deepEqual(decoded, {
        positional: args,
        named: {},
      });
    });

    it("Should decode strings as strings", () => {
      const args = ["hello"];

      const decoded = getDecodedResults(
        callEncodingFixtures.ToTestEthersEncodingConversion,
        "strings",
        args
      );

      assert.deepEqual(decoded, {
        positional: args,
        named: {},
      });
    });

    it("Should decode addresses as strings", () => {
      const args = ["0x1122334455667788990011223344556677889900"];

      const decoded = getDecodedResults(
        callEncodingFixtures.ToTestEthersEncodingConversion,
        "addresses",
        args
      );

      assert.deepEqual(decoded, {
        positional: args,
        named: {},
      });
    });

    it("Should decode array (sized and dynamic) as arrays", () => {
      const args = [
        [1n, 2n, 3n],
        ["a", "b"],
        [1n, -2n, 3n, 4n, 5n, 6n, 7n, 8n, 9n, 0n],
      ];

      const decoded = getDecodedResults(
        callEncodingFixtures.ToTestEthersEncodingConversion,
        "arrays",
        args
      );

      assert.deepEqual(decoded, {
        positional: args,
        named: {},
      });
    });

    it("Should decode structs as EvmTuples", () => {
      const args = [{ i: 1n }];

      const decoded = getDecodedResults(
        callEncodingFixtures.ToTestEthersEncodingConversion,
        "structs",
        args
      );

      assert.deepEqual(decoded, {
        positional: [
          {
            positional: [1n],
            named: {
              i: 1n,
            },
          },
        ],
        named: {},
      });
    });

    it("Should decode tuples as EvmTuples (including named and unnamed fields)", () => {
      const args = [1n, 2n];

      const decoded = getDecodedResults(
        callEncodingFixtures.ToTestEthersEncodingConversion,
        "tuple",
        args
      );

      assert.deepEqual(decoded, {
        positional: args,
        named: {
          named: 2n,
        },
      });
    });

    it("Should apply this rules recursively", () => {
      const args = [[{ i: 1n }, [2n]], [[{ i: 3n }]]];

      const decoded = getDecodedResults(
        callEncodingFixtures.ToTestEthersEncodingConversion,
        "recursiveApplication",
        args
      );

      assert.deepEqual(decoded, {
        positional: [
          [
            {
              positional: [1n],
              named: {
                i: 1n,
              },
            },
            {
              positional: [2n],
              named: { i: 2n },
            },
          ],
          [
            [
              {
                positional: [3n],
                named: {
                  i: 3n,
                },
              },
            ],
          ],
        ],
        named: {},
      });
    });
  });

  describe("decodeArtifactFunctionCallResult", () => {
    function decodeResult(contractName: string, functionName: string) {
      assert.isDefined(
        staticCallResultFixturesArtifacts[contractName],
        `No artifact for ${contractName}`
      );
      assert.isDefined(
        staticCallResultFixtures[contractName],
        `No fixtures for ${contractName}`
      );
      assert.isDefined(
        staticCallResultFixtures[contractName][functionName],
        `No fixtures for ${contractName}.${functionName}`
      );

      const decoded = decodeArtifactFunctionCallResult(
        staticCallResultFixturesArtifacts[contractName],
        functionName,
        staticCallResultFixtures[contractName][functionName].returnData
      );

      return {
        decoded,
        returnData:
          staticCallResultFixtures[contractName][functionName].returnData,
      };
    }

    it("Should validate function names", () => {
      const artifact = callEncodingFixtures.WithComplexArguments;
      assert.throws(() => {
        decodeArtifactFunctionCallResult(artifact, "nonExistent", "0x");
      }, "Function 'nonExistent' not found in contract WithComplexArguments");
    });

    it("Should be able to decode a single successful result", () => {
      const { decoded } = decodeResult("C", "returnString");

      assert.deepEqual(decoded, {
        type: EvmExecutionResultTypes.SUCESSFUL_RESULT,
        values: {
          positional: ["hello"],
          named: {},
        },
      });
    });

    it("Should be able to decode a succesful result without return values", () => {
      const { decoded } = decodeResult("C", "returnNothing");

      assert.deepEqual(decoded, {
        type: EvmExecutionResultTypes.SUCESSFUL_RESULT,
        values: {
          positional: [],
          named: {},
        },
      });
    });

    it("Should be able to decode a succesful result with named and unnamed values", () => {
      const { decoded } = decodeResult("C", "withNamedAndUnamedOutputs");

      assert.deepEqual(decoded, {
        type: EvmExecutionResultTypes.SUCESSFUL_RESULT,
        values: {
          positional: [1n, true, "hello"],
          named: { b: true, h: "hello" },
        },
      });
    });

    it("Should decode all numbers as bigint and byte types as 0x-prefixed hex strings", () => {
      const { decoded } = decodeResult("C", "withReturnTypes");
      assert.deepEqual(decoded, {
        type: EvmExecutionResultTypes.SUCESSFUL_RESULT,
        values: {
          positional: [
            2n,
            3n,
            4n,
            5n,
            "0x11000000000000000000",
            "0xaa",
            [1n, 2n],
            [123n],
          ],
          named: {},
        },
      });
    });

    it("Should be able to decode structs", () => {
      const { decoded } = decodeResult("C", "getStruct");
      assert.deepEqual(decoded, {
        type: EvmExecutionResultTypes.SUCESSFUL_RESULT,
        values: {
          positional: [
            {
              named: {
                i: 123n,
              },
              positional: [123n],
            },
          ],
          named: {},
        },
      });
    });

    // TODO: Validate that we throw a nice error in these cases
    describe.skip("Unsupported return types", () => {
      it("Should throw if a result type is a function", () => {});
      it("Should throw if a result type is a fixed<M>x<N>", () => {});
      it("Should throw if a result type is a ufixed<M>x<N>", () => {});
    });
  });

  describe("encodeArtifactDeploymentData", () => {
    it("Should encode the constructor arguments and append them", async () => {
      const artifact =
        deploymentFixturesArtifacts.WithComplexDeploymentArguments;

      const encoded = encodeArtifactDeploymentData(artifact, [[1n]], {});

      // It should include the number padded to 32 bytes
      assert.equal(encoded, artifact.bytecode + "1".padStart(64, "0"));
    });

    it("Should link libraries", async () => {
      const artifact = deploymentFixturesArtifacts.WithLibrary;
      const libAddress = "0x00000000219ab540356cBB839Cbe05303d7705Fa";

      const libraries = { Lib: libAddress };

      const encoded = encodeArtifactDeploymentData(artifact, [], libraries);

      assert.notEqual(encoded, artifact.bytecode);
      assert.isTrue(encoded.startsWith(linkLibraries(artifact, libraries)));
    });

    // TODO: Validate that we throw a nice error in these cases
    describe.skip("Unsupported return types", () => {
      it("Should throw if an argument type is a function", () => {});
      it("Should throw if an argument type is a fixed<M>x<N>", () => {});
      it("Should throw if an argument type is a ufixed<M>x<N>", () => {});
    });
  });

  describe("encodeArtifactFunctionCall", () => {
    it("Should validate function names", () => {
      const artifact = callEncodingFixtures.WithComplexArguments;
      assert.throws(() => {
        encodeArtifactFunctionCall(artifact, "nonExistent", []);
      }, "Function 'nonExistent' not found in contract WithComplexArguments");
    });

    it("Should encode the arguments and return them", () => {
      const artifact = callEncodingFixtures.WithComplexArguments;
      // S memory s,
      // bytes32 b32,
      // bytes memory b,
      // string[] memory ss

      const args = [
        [1n],
        "0x1122334455667788990011223344556677889900112233445566778899001122",
        "0x1234",
        ["hello", "world"],
      ];
      const encoded = encodeArtifactFunctionCall(artifact, "foo", args);

      // If we remove the selector we should be able to decode the arguments
      // because the result has the same ABI
      const decodeResult = decodeArtifactFunctionCallResult(
        artifact,
        "foo",
        `0x${encoded.substring(10)}` // Remove the selector
      );

      assert(decodeResult.type === EvmExecutionResultTypes.SUCESSFUL_RESULT);

      assert.deepEqual(decodeResult.values, {
        positional: [
          {
            positional: [1n],
            named: { i: 1n },
          },
          "0x1122334455667788990011223344556677889900112233445566778899001122",
          "0x1234",
          ["hello", "world"],
        ],
        named: {},
      });
    });

    // TODO: Validate that we throw a nice error in these cases
    describe.skip("Unsupported return types", () => {
      it("Should throw if an argument type is a function", () => {});
      it("Should throw if an argument type is a fixed<M>x<N>", () => {});
      it("Should throw if an argument type is a ufixed<M>x<N>", () => {});
    });
  });

  describe("decodeArtifactCustomError", () => {
    it("Should succesfully decode a custom error", () => {
      const artifact = staticCallResultFixturesArtifacts.C;

      const decoded = decodeArtifactCustomError(
        artifact,
        staticCallResultFixtures.C.revertWithCustomError.returnData
      );

      assert.deepEqual(decoded, {
        type: EvmExecutionResultTypes.REVERT_WITH_CUSTOM_ERROR,
        errorName: "CustomError",
        args: {
          positional: [1n, true],
          named: {
            b: true,
          },
        },
      });
    });

    it("Should return invalid data error if the custom error is recognized but can't be decoded", () => {
      const artifact = staticCallResultFixturesArtifacts.C;

      const decoded = decodeArtifactCustomError(
        artifact,
        staticCallResultFixtures.C.revertWithInvalidCustomError.returnData
      );

      assert.deepEqual(decoded, {
        type: EvmExecutionResultTypes.REVERT_WITH_INVALID_DATA,
        data: staticCallResultFixtures.C.revertWithInvalidCustomError
          .returnData,
      });
    });

    it("Should return undefined if no custom error is recognized", () => {
      const artifact = staticCallResultFixturesArtifacts.C;

      const decoded = decodeArtifactCustomError(
        artifact,
        staticCallResultFixtures.C.revertWithUnknownCustomError.returnData
      );

      assert.isUndefined(decoded);
    });
  });

  describe("Error decoding", () => {
    function decode(
      contractName: keyof typeof staticCallResultFixtures,
      functionName: keyof typeof staticCallResultFixtures[typeof contractName]
    ) {
      const decoded = decodeError(
        staticCallResultFixtures[contractName][functionName].returnData,
        staticCallResultFixtures[contractName][functionName]
          .customErrorReported,
        (returnData) =>
          decodeArtifactCustomError(
            staticCallResultFixturesArtifacts[contractName],
            returnData
          )
      );

      return {
        decoded,
        returnData:
          staticCallResultFixtures[contractName][functionName].returnData,
      };
    }

    describe("decodeError", () => {
      describe("Revert without reason", () => {
        describe("When the function doesn't return anything so its a clash with a revert without reason", () => {
          it("should return RevertWithoutReason", async () => {
            const { decoded } = decode("C", "revertWithoutReasonClash");

            assert.deepEqual(decoded, {
              type: EvmExecutionResultTypes.REVERT_WITHOUT_REASON,
            });
          });
        });

        describe("When the function returns something and there's no clash", async () => {
          it("should return RevertWithoutReason", async () => {
            const { decoded } = decode("C", "revertWithoutReasonWithoutClash");
            assert.deepEqual(decoded, {
              type: EvmExecutionResultTypes.REVERT_WITHOUT_REASON,
            });
          });
        });
      });

      it("should return RevertWithReason if a reason is given", async () => {
        const { decoded } = decode("C", "revertWithReasonMessage");
        assert.deepEqual(decoded, {
          type: EvmExecutionResultTypes.REVERT_WITH_REASON,
          message: "reason",
        });
      });

      it("should return RevertWithReason if an empty reason is given", async () => {
        const { decoded } = decode("C", "revertWithEmptyReasonMessage");
        assert.deepEqual(decoded, {
          type: EvmExecutionResultTypes.REVERT_WITH_REASON,
          message: "",
        });
      });

      it("should return RevertWithInvalidData if the revert reason signature is used incorrectlt", async () => {
        const { decoded, returnData } = decode(
          "C",
          "revertWithInvalidErrorMessage"
        );
        assert.deepEqual(decoded, {
          type: EvmExecutionResultTypes.REVERT_WITH_INVALID_DATA,
          data: returnData,
        });
      });

      it("should return RevertWithPanicCode if a panic code is given", async () => {
        const { decoded } = decode("C", "revertWithPanicCode");
        assert.deepEqual(decoded, {
          type: EvmExecutionResultTypes.REVERT_WITH_PANIC_CODE,
          panicCode: 0x12,
          panicName: "DIVIDE_BY_ZERO",
        });
      });

      it("should return RevertWithInvalidData if the panic code signature is used incorrectly", async () => {
        const { decoded, returnData } = decode(
          "C",
          "revertWithInvalidErrorMessage"
        );
        assert.deepEqual(decoded, {
          type: EvmExecutionResultTypes.REVERT_WITH_INVALID_DATA,
          data: returnData,
        });
      });

      it("should return RevertWithInvalidData if the panic code signature is used correctly but with a non-existing invalid code", async () => {
        const { decoded, returnData } = decode(
          "C",
          "revertWithNonExistentPanicCode"
        );
        assert.deepEqual(decoded, {
          type: EvmExecutionResultTypes.REVERT_WITH_INVALID_DATA,
          data: returnData,
        });
      });

      it("should return RevertWithCustomError if a custom error is used", async () => {
        const { decoded } = decode("C", "revertWithCustomError");
        assert.deepEqual(decoded, {
          type: EvmExecutionResultTypes.REVERT_WITH_CUSTOM_ERROR,
          errorName: "CustomError",
          args: {
            positional: [1n, true],
            named: {
              b: true,
            },
          },
        });
      });

      it("should return RevertWithInvalidData if the custom error signature is used incorrectly", async () => {
        const { decoded, returnData } = decode(
          "C",
          "revertWithInvalidCustomError"
        );
        assert.deepEqual(decoded, {
          type: EvmExecutionResultTypes.REVERT_WITH_INVALID_DATA,
          data: returnData,
        });
      });

      it("should return RevertWithUnknownCustomError if the JSON-RPC errors with a message indicating that there was a custom error", async () => {
        const { decoded, returnData } = decode(
          "C",
          "revertWithUnknownCustomError"
        );
        assert.deepEqual(decoded, {
          type: EvmExecutionResultTypes.REVERT_WITH_UNKNOWN_CUSTOM_ERROR,
          signature: returnData.slice(0, 10),
          data: returnData,
        });
      });

      it("should return RevertWithInvalidDataOrUnknownCustomError if the returned data is actually invalid", async () => {
        const { decoded, returnData } = decode("C", "revertWithInvalidData");
        assert.deepEqual(decoded, {
          type: EvmExecutionResultTypes.REVERT_WITH_INVALID_DATA_OR_UNKNOWN_CUSTOM_ERROR,
          signature: returnData.slice(0, 10),
          data: returnData,
        });
      });

      describe("Invalid opcode", () => {
        describe("When the function doesn't return anything so its a clash with an invalid opcode", () => {
          it("should return RevertWithoutReason", async () => {
            const { decoded } = decode("C", "invalidOpcodeClash");
            assert.deepEqual(decoded, {
              type: EvmExecutionResultTypes.REVERT_WITHOUT_REASON,
            });
          });
        });

        describe("When the function returns something and there's no clash", async () => {
          it("should return RevertWithoutReason", async () => {
            const { decoded } = decode("C", "invalidOpcode");
            assert.deepEqual(decoded, {
              type: EvmExecutionResultTypes.REVERT_WITHOUT_REASON,
            });
          });
        });
      });
    });
  });

  describe("validations", () => {
    describe("validateArtifactFunctionName", () => {
      it("Should throw if the function name is not valid", () => {
<<<<<<< HEAD
        assert.includeMembers(
          validateArtifactFunctionName(
            callEncodingFixtures.FunctionNameValidation,
            "12"
          ),
          [`Invalid function name "12"`]
        );

        assert.includeMembers(
          validateArtifactFunctionName(
            callEncodingFixtures.FunctionNameValidation,
            "asd(123, asd"
          ),
          [`Invalid function name "asd(123, asd"`]
=======
        assert.throws(
          () =>
            validateArtifactFunctionName(
              callEncodingFixtures.FunctionNameValidation,
              "12"
            ),
          `Invalid function name '12'`
        );

        assert.throws(
          () =>
            validateArtifactFunctionName(
              callEncodingFixtures.FunctionNameValidation,
              "asd(123, asd"
            ),
          `Invalid function name 'asd(123, asd'`
>>>>>>> 0256ef69
        );
      });

      it("Should throw if the function name is not found", () => {
<<<<<<< HEAD
        assert.includeMembers(
          validateArtifactFunctionName(
            callEncodingFixtures.FunctionNameValidation,
            "nonExistentFunction"
          ),
          [
            `Function "nonExistentFunction" not found in contract FunctionNameValidation`,
          ]
        );

        assert.includeMembers(
          validateArtifactFunctionName(
            callEncodingFixtures.FunctionNameValidation,
            "nonExistentFunction2(uint,bytes32)"
          ),
          [
            `Function "nonExistentFunction2(uint,bytes32)" not found in contract FunctionNameValidation`,
          ]
=======
        assert.throws(
          () =>
            validateArtifactFunctionName(
              callEncodingFixtures.FunctionNameValidation,
              "nonExistentFunction"
            ),
          `Function 'nonExistentFunction' not found in contract FunctionNameValidation`
        );

        assert.throws(
          () =>
            validateArtifactFunctionName(
              callEncodingFixtures.FunctionNameValidation,
              "nonExistentFunction2(uint,bytes32)"
            ),
          `Function 'nonExistentFunction2(uint,bytes32)' not found in contract FunctionNameValidation`
>>>>>>> 0256ef69
        );
      });

      describe("Not overlaoded functions", () => {
        it("Should not throw if the bare function name is used and the function exists", () => {
          validateArtifactFunctionName(
            callEncodingFixtures.FunctionNameValidation,
            "noOverloads"
          );

          validateArtifactFunctionName(
            callEncodingFixtures.FunctionNameValidation,
            "_$_weirdName"
          );

          validateArtifactFunctionName(
            callEncodingFixtures.FunctionNameValidation,
            "$_weirdName2"
          );
        });

        it("Should throw if the function name with types is used", () => {
          assert.includeMembers(
            validateArtifactFunctionName(
              callEncodingFixtures.FunctionNameValidation,
              "noOverloads()"
<<<<<<< HEAD
            ),
            [
              `Function name "noOverloads()" used for contract FunctionNameValidation, but it's not overloaded. Use "noOverloads" instead.`,
            ]
          );
=======
            );
          }, `Function name 'noOverloads()' used for contract FunctionNameValidation, but it's not overloaded. Use 'noOverloads' instead`);
>>>>>>> 0256ef69
        });
      });

      describe("Overloaded functions", () => {
        it("Should throw if the bare function name is used", () => {
<<<<<<< HEAD
          assert.includeMembers(
            validateArtifactFunctionName(
              callEncodingFixtures.FunctionNameValidation,
              "withTypeBasedOverloads"
            ),
            [
              `Function "withTypeBasedOverloads" is overloaded in contract FunctionNameValidation. Please use one of these names instead:
=======
          assert.throws(
            () => {
              validateArtifactFunctionName(
                callEncodingFixtures.FunctionNameValidation,
                "withTypeBasedOverloads"
              );
            },
            `Function 'withTypeBasedOverloads' is overloaded in contract FunctionNameValidation. Please use one of these names instead:
>>>>>>> 0256ef69

* withTypeBasedOverloads(uint256)
* withTypeBasedOverloads(int256)`,
            ]
          );

<<<<<<< HEAD
          assert.includeMembers(
            validateArtifactFunctionName(
              callEncodingFixtures.FunctionNameValidation,
              "withParamCountOverloads"
            ),
            [
              `Function "withParamCountOverloads" is overloaded in contract FunctionNameValidation. Please use one of these names instead:
=======
          assert.throws(
            () => {
              validateArtifactFunctionName(
                callEncodingFixtures.FunctionNameValidation,
                "withParamCountOverloads"
              );
            },
            `Function 'withParamCountOverloads' is overloaded in contract FunctionNameValidation. Please use one of these names instead:
>>>>>>> 0256ef69

* withParamCountOverloads()
* withParamCountOverloads(int256)`,
            ]
          );
        });

        it("Should throw if the overload described by the function name doesn't exist", () => {
<<<<<<< HEAD
          assert.includeMembers(
            validateArtifactFunctionName(
              callEncodingFixtures.FunctionNameValidation,
              "withTypeBasedOverloads(bool)"
            ),
            [
              `Function "withTypeBasedOverloads(bool)" is not a valid overload of "withTypeBasedOverloads" in contract FunctionNameValidation. Please use one of these names instead:
=======
          assert.throws(
            () => {
              validateArtifactFunctionName(
                callEncodingFixtures.FunctionNameValidation,
                "withTypeBasedOverloads(bool)"
              );
            },
            `Function 'withTypeBasedOverloads(bool)' is not a valid overload of 'withTypeBasedOverloads' in contract FunctionNameValidation. Please use one of these names instead:
>>>>>>> 0256ef69

* withTypeBasedOverloads(uint256)
* withTypeBasedOverloads(int256)`,
            ]
          );

<<<<<<< HEAD
          assert.includeMembers(
            validateArtifactFunctionName(
              callEncodingFixtures.FunctionNameValidation,
              "withParamCountOverloads(bool)"
            ),
            [
              `Function "withParamCountOverloads(bool)" is not a valid overload of "withParamCountOverloads" in contract FunctionNameValidation. Please use one of these names instead:
=======
          assert.throws(
            () => {
              validateArtifactFunctionName(
                callEncodingFixtures.FunctionNameValidation,
                "withParamCountOverloads(bool)"
              );
            },
            `Function 'withParamCountOverloads(bool)' is not a valid overload of 'withParamCountOverloads' in contract FunctionNameValidation. Please use one of these names instead:
>>>>>>> 0256ef69

* withParamCountOverloads()
* withParamCountOverloads(int256)`,
            ]
          );
        });

        it("Should not throw if the overload described by the function name exists", () => {
          validateArtifactFunctionName(
            callEncodingFixtures.FunctionNameValidation,
            "withTypeBasedOverloads(uint256)"
          );

          validateArtifactFunctionName(
            callEncodingFixtures.FunctionNameValidation,
            "withParamCountOverloads(int256)"
          );

          validateArtifactFunctionName(
            callEncodingFixtures.FunctionNameValidation,
            "complexTypeOverload((uint256,uint32,string)[])"
          );
        });
      });
    });

    describe("validateArtifactEventArgumentParams", () => {
      describe("Overloaded event names", () => {
        // This tests should match those of validateArtifactFunctionName
      });

      describe("Param existance validation", () => {
        it("Should throw if the named param doesn't exist", () => {});

        it("Should throw if the positional param doesn't exist", () => {});

        it("Should not throw if the named/positional param doesn't exist", () => {});
      });

      describe("Indexed params", () => {
        it("Should throw when trying to read an indexed string", () => {});

        it("Should throw when trying to read an indexed array", () => {});

        it("Should throw when trying to read an indexed struct", () => {});

        it("Should throw when trying to read an indexed bytes", () => {});

        it("Should not throw when trying to read an indexed address", () => {});

        it("Should not throw when trying to read an indexed uint", () => {});
      });
    });
  });
});<|MERGE_RESOLUTION|>--- conflicted
+++ resolved
@@ -12,6 +12,7 @@
 } from "../../src/internal/execution/abi";
 import { linkLibraries } from "../../src/internal/execution/libraries";
 import { EvmExecutionResultTypes } from "../../src/internal/execution/types/evm-execution";
+import { assertValidationError } from "../helpers";
 import {
   callEncodingFixtures,
   deploymentFixturesArtifacts,
@@ -645,80 +646,38 @@
   describe("validations", () => {
     describe("validateArtifactFunctionName", () => {
       it("Should throw if the function name is not valid", () => {
-<<<<<<< HEAD
-        assert.includeMembers(
+        assertValidationError(
           validateArtifactFunctionName(
             callEncodingFixtures.FunctionNameValidation,
             "12"
-          ),
-          [`Invalid function name "12"`]
-        );
-
-        assert.includeMembers(
-          validateArtifactFunctionName(
-            callEncodingFixtures.FunctionNameValidation,
-            "asd(123, asd"
-          ),
-          [`Invalid function name "asd(123, asd"`]
-=======
-        assert.throws(
-          () =>
-            validateArtifactFunctionName(
-              callEncodingFixtures.FunctionNameValidation,
-              "12"
-            ),
+          ).map((e) => e.message),
           `Invalid function name '12'`
         );
 
-        assert.throws(
-          () =>
-            validateArtifactFunctionName(
-              callEncodingFixtures.FunctionNameValidation,
-              "asd(123, asd"
-            ),
+        assertValidationError(
+          validateArtifactFunctionName(
+            callEncodingFixtures.FunctionNameValidation,
+            "asd(123, asd"
+          ).map((e) => e.message),
           `Invalid function name 'asd(123, asd'`
->>>>>>> 0256ef69
         );
       });
 
       it("Should throw if the function name is not found", () => {
-<<<<<<< HEAD
-        assert.includeMembers(
+        assertValidationError(
           validateArtifactFunctionName(
             callEncodingFixtures.FunctionNameValidation,
             "nonExistentFunction"
-          ),
-          [
-            `Function "nonExistentFunction" not found in contract FunctionNameValidation`,
-          ]
-        );
-
-        assert.includeMembers(
-          validateArtifactFunctionName(
-            callEncodingFixtures.FunctionNameValidation,
-            "nonExistentFunction2(uint,bytes32)"
-          ),
-          [
-            `Function "nonExistentFunction2(uint,bytes32)" not found in contract FunctionNameValidation`,
-          ]
-=======
-        assert.throws(
-          () =>
-            validateArtifactFunctionName(
-              callEncodingFixtures.FunctionNameValidation,
-              "nonExistentFunction"
-            ),
+          ).map((e) => e.message),
           `Function 'nonExistentFunction' not found in contract FunctionNameValidation`
         );
 
-        assert.throws(
-          () =>
-            validateArtifactFunctionName(
-              callEncodingFixtures.FunctionNameValidation,
-              "nonExistentFunction2(uint,bytes32)"
-            ),
+        assertValidationError(
+          validateArtifactFunctionName(
+            callEncodingFixtures.FunctionNameValidation,
+            "nonExistentFunction2(uint,bytes32)"
+          ).map((e) => e.message),
           `Function 'nonExistentFunction2(uint,bytes32)' not found in contract FunctionNameValidation`
->>>>>>> 0256ef69
         );
       });
 
@@ -741,121 +700,62 @@
         });
 
         it("Should throw if the function name with types is used", () => {
-          assert.includeMembers(
+          assertValidationError(
             validateArtifactFunctionName(
               callEncodingFixtures.FunctionNameValidation,
               "noOverloads()"
-<<<<<<< HEAD
-            ),
-            [
-              `Function name "noOverloads()" used for contract FunctionNameValidation, but it's not overloaded. Use "noOverloads" instead.`,
-            ]
-          );
-=======
-            );
-          }, `Function name 'noOverloads()' used for contract FunctionNameValidation, but it's not overloaded. Use 'noOverloads' instead`);
->>>>>>> 0256ef69
+            ).map((e) => e.message),
+            `Function name 'noOverloads()' used for contract FunctionNameValidation, but it's not overloaded. Use 'noOverloads' instead.`
+          );
         });
       });
 
       describe("Overloaded functions", () => {
         it("Should throw if the bare function name is used", () => {
-<<<<<<< HEAD
-          assert.includeMembers(
+          assertValidationError(
             validateArtifactFunctionName(
               callEncodingFixtures.FunctionNameValidation,
               "withTypeBasedOverloads"
-            ),
-            [
-              `Function "withTypeBasedOverloads" is overloaded in contract FunctionNameValidation. Please use one of these names instead:
-=======
-          assert.throws(
-            () => {
-              validateArtifactFunctionName(
-                callEncodingFixtures.FunctionNameValidation,
-                "withTypeBasedOverloads"
-              );
-            },
+            ).map((e) => e.message),
             `Function 'withTypeBasedOverloads' is overloaded in contract FunctionNameValidation. Please use one of these names instead:
->>>>>>> 0256ef69
 
 * withTypeBasedOverloads(uint256)
-* withTypeBasedOverloads(int256)`,
-            ]
-          );
-
-<<<<<<< HEAD
-          assert.includeMembers(
+* withTypeBasedOverloads(int256)`
+          );
+
+          assertValidationError(
             validateArtifactFunctionName(
               callEncodingFixtures.FunctionNameValidation,
               "withParamCountOverloads"
-            ),
-            [
-              `Function "withParamCountOverloads" is overloaded in contract FunctionNameValidation. Please use one of these names instead:
-=======
-          assert.throws(
-            () => {
-              validateArtifactFunctionName(
-                callEncodingFixtures.FunctionNameValidation,
-                "withParamCountOverloads"
-              );
-            },
+            ).map((e) => e.message),
             `Function 'withParamCountOverloads' is overloaded in contract FunctionNameValidation. Please use one of these names instead:
->>>>>>> 0256ef69
 
 * withParamCountOverloads()
-* withParamCountOverloads(int256)`,
-            ]
+* withParamCountOverloads(int256)`
           );
         });
 
         it("Should throw if the overload described by the function name doesn't exist", () => {
-<<<<<<< HEAD
-          assert.includeMembers(
+          assertValidationError(
             validateArtifactFunctionName(
               callEncodingFixtures.FunctionNameValidation,
               "withTypeBasedOverloads(bool)"
-            ),
-            [
-              `Function "withTypeBasedOverloads(bool)" is not a valid overload of "withTypeBasedOverloads" in contract FunctionNameValidation. Please use one of these names instead:
-=======
-          assert.throws(
-            () => {
-              validateArtifactFunctionName(
-                callEncodingFixtures.FunctionNameValidation,
-                "withTypeBasedOverloads(bool)"
-              );
-            },
+            ).map((e) => e.message),
             `Function 'withTypeBasedOverloads(bool)' is not a valid overload of 'withTypeBasedOverloads' in contract FunctionNameValidation. Please use one of these names instead:
->>>>>>> 0256ef69
 
 * withTypeBasedOverloads(uint256)
-* withTypeBasedOverloads(int256)`,
-            ]
-          );
-
-<<<<<<< HEAD
-          assert.includeMembers(
+* withTypeBasedOverloads(int256)`
+          );
+
+          assertValidationError(
             validateArtifactFunctionName(
               callEncodingFixtures.FunctionNameValidation,
               "withParamCountOverloads(bool)"
-            ),
-            [
-              `Function "withParamCountOverloads(bool)" is not a valid overload of "withParamCountOverloads" in contract FunctionNameValidation. Please use one of these names instead:
-=======
-          assert.throws(
-            () => {
-              validateArtifactFunctionName(
-                callEncodingFixtures.FunctionNameValidation,
-                "withParamCountOverloads(bool)"
-              );
-            },
+            ).map((e) => e.message),
             `Function 'withParamCountOverloads(bool)' is not a valid overload of 'withParamCountOverloads' in contract FunctionNameValidation. Please use one of these names instead:
->>>>>>> 0256ef69
 
 * withParamCountOverloads()
-* withParamCountOverloads(int256)`,
-            ]
+* withParamCountOverloads(int256)`
           );
         });
 
